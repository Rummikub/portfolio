# DL/MLSE Portfolio

Welcome! This portfolio showcases real-world projects across **machine learning**, **data engineering**, **computer vision**, **cybersecurity**, and **generative AI**. These projects are built with **production-level practices**, using public or synthetic datasets to simulate real-world behavior while protecting sensitive data.

Each project demonstrates applied experience in developing end-to-end solutions—ranging from model development to deployment and data orchestration.

🛠️ All code and pipelines were created by **Bianca Yeseo Kim**, a Data Scientist and ML Engineer based in NYC.



## Projects Overview

<<<<<<< HEAD
### SmartStream – User Behavior Modeling Platform  
A modular ML platform simulating user behavior across **entertainment**, **fitness**, **music**, and **ride-sharing** apps.  
Features mood classification, churn modeling, trip prediction, and content recommendations.  
*Tech stack:* Spark, Airflow, PyCaret, GCP, Tableau


### PulseAI – Real-Time Behavioral Intelligence Engine  
Streaming pipeline for **session modeling**, **churn detection**, and **real-time API delivery** across multiple digital services.  
*Tech stack:* Spark Structured Streaming, Airflow, Streamlit


### MobilityAI – Ridership Intelligence with NYC Taxi Data  
Trip prediction and demand clustering using real-world NYC TLC datasets. Built to explore **surge pricing prediction** and **geo-temporal user behavior**.  
*Tech stack:* Pandas, GeoPandas, Scikit-learn, Pydeck


### SyncFit – Fitness + Wearable Simulation with Guardian Alert System  
Chun analytics platform simulating wearable fitness logs, user dropout detection, and personalized class recommendations based on personalized fitness routines. With a real-time guardian alert systems that monitors behavioral deviations and escalates interventions:
*Tech stack:* Scikit-learn, PyTorch, Streamlit, Open LLM


### BioSec – Biotech Security / Insider Threat Simulation  
Inspired by real cybersecurity work. This project simulates internal access logs, using **LSTM-based anomaly detection** to flag credential misuse in bioinformatics systems.  
*Tech stack:* TensorFlow (LSTM), PyCaret, OpenShift, AWS

=======
>>>>>>> 6cfb0b9c

### AD  – Enterprise Anomaly Detection  
A framework combining **supervised** and **unsupervised ensemble models** for cybersecurity event classification in enterprise infrastructure.  
*Tech stack:* XGBoost, Isolation Forest, PyCaret

### ASAPP – LLM-Based Customer Service Assistant  
LLM-powered chatbot that predicts likely agent responses using **prompt-tuned transformers** and customer intent modeling.  
*Tech stack:* HuggingFace Transformers, Prompt Engineering


### BioSec – Biotech Security / Insider Threat Simulation  
Inspired by real cybersecurity work. This project simulates internal access logs, using **LSTM-based anomaly detection** to flag credential misuse in bioinformatics systems.  
*Tech stack:* TensorFlow (LSTM), PyCaret, OpenShift, AWS


### Dscvr.ai – GenAI Writing Accelerator  
🏆 *Hackathon Winner: Best UX & Most App Store Ready*  
AI-powered research and writing assistant that automates synthesis and content generation.  
*Tech stack:* OpenAI API, Next.js, Prompt Engineering


### EY – Urban Heat Island Prediction  
Predictive modeling of NYC urban heat zones using **spatial zoning**, **land temp data**, and regression modeling.  
*Tech stack:* GeoPandas, Python, Tableau


### MobilityAI – Ridership Intelligence with NYC Taxi Data  
Trip prediction and demand clustering using real-world NYC TLC datasets. Built to explore **surge pricing prediction** and **geo-temporal user behavior**.  
*Tech stack:* Pandas, GeoPandas, Scikit-learn, Pydeck


### NYBG – Botanical Species Image Classification  
Computer vision challenge in collaboration with **Break Through Tech AI**, **Kaggle**, and **New York Botanical Garden**.  
Trained CNNs on a large botanical image dataset.  
*Tech stack:* PyTorch, TensorFlow, FastAI


### PulseAI – Real-Time Behavioral Intelligence Engine  
Streaming pipeline for **session modeling**, **churn detection**, and **real-time API delivery** across multiple digital services.  
*Tech stack:* Spark Structured Streaming, Airflow, Streamlit


### SmartStream – User Behavior Modeling Platform  
A modular ML platform simulating user behavior across **entertainment**, **fitness**, **music**, and **ride-sharing** apps.  
Features mood classification, churn modeling, trip prediction, and content recommendations.  
*Tech stack:* Spark, Airflow, PyCaret, GCP, Tableau


### SyncFit – Fitness + Wearable Engagement Analytics  
Churn modeling and engagement simulation using wearable fitness data. Recommender systems for class suggestions and personalized fitness routines.  
*Tech stack:* Scikit-learn, PyTorch, Streamlit




## Tools & Tech Stack

- **ML/DL**: Scikit-learn, PyCaret, PyTorch, TensorFlow, XGBoost, LightGBM, ONNX  
- **GenAI/NLP**: HuggingFace, OpenAI, LangChain, BERT, DistilGPT2, RAG  
- **Data Engineering**: Apache Spark, Airflow, BigQuery, GCP, AWS S3, Docker  
- **Visualization**: Tableau, Pydeck, Streamlit, Matplotlib  
- **Cloud & DevOps**: GCP, Vertex AI, AWS, RedHat OpenShift, GitHub Actions, CI/CD  


## Contact

Made by **Bianca Yeseo Kim**  
🔗 [LinkedIn](https://linkedin.com/in/yeseobiancakim) | 🌐 [Portfolio Website](https://rummikub.github.io/portfolio)


> ⚠️ **Disclaimer**: All datasets used are either synthetic or publicly available and are not derived from proprietary or sensitive sources.<|MERGE_RESOLUTION|>--- conflicted
+++ resolved
@@ -4,13 +4,12 @@
 
 Each project demonstrates applied experience in developing end-to-end solutions—ranging from model development to deployment and data orchestration.
 
-🛠️ All code and pipelines were created by **Bianca Yeseo Kim**, a Data Scientist and ML Engineer based in NYC.
+All code and pipelines were created by **Bianca Yeseo Kim**, a Data Scientist and ML Engineer based in NYC.
 
 
 
 ## Projects Overview
 
-<<<<<<< HEAD
 ### SmartStream – User Behavior Modeling Platform  
 A modular ML platform simulating user behavior across **entertainment**, **fitness**, **music**, and **ride-sharing** apps.  
 Features mood classification, churn modeling, trip prediction, and content recommendations.  
@@ -36,8 +35,6 @@
 Inspired by real cybersecurity work. This project simulates internal access logs, using **LSTM-based anomaly detection** to flag credential misuse in bioinformatics systems.  
 *Tech stack:* TensorFlow (LSTM), PyCaret, OpenShift, AWS
 
-=======
->>>>>>> 6cfb0b9c
 
 ### AD  – Enterprise Anomaly Detection  
 A framework combining **supervised** and **unsupervised ensemble models** for cybersecurity event classification in enterprise infrastructure.  
@@ -81,15 +78,13 @@
 
 
 ### SmartStream – User Behavior Modeling Platform  
-A modular ML platform simulating user behavior across **entertainment**, **fitness**, **music**, and **ride-sharing** apps.  
-Features mood classification, churn modeling, trip prediction, and content recommendations.  
+Modular analytics and ML pipelines simulating user behavior across entertainment, fitness, music, and ride-sharing platforms. Includes mood classification, trip prediction, churn modeling, and content recommendations
 *Tech stack:* Spark, Airflow, PyCaret, GCP, Tableau
 
 
 ### SyncFit – Fitness + Wearable Engagement Analytics  
-Churn modeling and engagement simulation using wearable fitness data. Recommender systems for class suggestions and personalized fitness routines.  
-*Tech stack:* Scikit-learn, PyTorch, Streamlit
-
+Behavioral engagement and churn analytics platform simulating wearable fitness logs, user dropout detection, and personalized class recommendations. Now includes a real-time guardian alert system that monitors behavioral deviations and escalates interventions.
+*Tech stack:* Scikit-learn, PyTorch, Streamlit, LLM
 
 
 
